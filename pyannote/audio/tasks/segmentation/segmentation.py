--- conflicted
+++ resolved
@@ -320,14 +320,10 @@
 
         # frames weight
         weight_key = getattr(self, "weight", None)
-<<<<<<< HEAD
-        weight = batch.get(weight_key, torch.ones(batch_size, num_frames, 1, device=self.model.device))
-=======
         weight = batch.get(
             weight_key,
             torch.ones(batch_size, num_frames, 1, device=self.model.device),
         )
->>>>>>> 1c6bcab9
         # (batch_size, num_frames, 1)
 
         # warm-up
@@ -404,13 +400,9 @@
         warm_up_right = round(self.warm_up[1] / self.duration * num_frames)
 
         val_fbeta = self.val_fbeta(
-<<<<<<< HEAD
-            permutated_y_pred[:, warm_up_left : num_frames - warm_up_right : 10].squeeze(),
-=======
             permutated_y_pred[
                 :, warm_up_left : num_frames - warm_up_right : 10
             ].squeeze(),
->>>>>>> 1c6bcab9
             y[:, warm_up_left : num_frames - warm_up_right : 10].squeeze(),
         )
         self.model.log(
